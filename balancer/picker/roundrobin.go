// Copyright 2023 Buf Technologies, Inc.
//
// Licensed under the Apache License, Version 2.0 (the "License");
// you may not use this file except in compliance with the License.
// You may obtain a copy of the License at
//
//      http://www.apache.org/licenses/LICENSE-2.0
//
// Unless required by applicable law or agreed to in writing, software
// distributed under the License is distributed on an "AS IS" BASIS,
// WITHOUT WARRANTIES OR CONDITIONS OF ANY KIND, either express or implied.
// See the License for the specific language governing permissions and
// limitations under the License.

package picker

import (
	"net/http"
	"sync/atomic"

	"github.com/bufbuild/go-http-balancer/balancer/conn"
	"github.com/bufbuild/go-http-balancer/balancer/internal"
)

//nolint:gochecknoglobals
var (
	// RoundRobinFactory creates pickers that pick connections in a "round-robin"
	// fashion, that is to say, in sequential order. In order to mitigate the risk
	// of a "thundering herd" scenario, the order of connections is randomized
	// each time the list of hosts changes.
	RoundRobinFactory Factory = roundRobinFactory{}
)

type roundRobinFactory struct{}

type roundRobin struct {
	conns []conn.Conn
	// +checkatomic
	counter atomic.Uint64
}

func (f roundRobinFactory) New(_ Picker, allConns conn.Connections) Picker {
	rnd := internal.NewRand()
	numConns := allConns.Len()
	conns := make([]conn.Conn, numConns)
	for i := 0; i < numConns; i++ {
<<<<<<< HEAD
		j := rnd.Intn(i + 1)
		conns[i] = conns[j]
		conns[j] = allConns.Get(i)
=======
		conns[i] = allConns.Get(i)
>>>>>>> 47f83774
	}
	rand.Shuffle(numConns, func(i, j int) {
		conns[i], conns[j] = conns[j], conns[i]
	})
	picker := &roundRobin{conns: conns}
	picker.counter.Store(^uint64(0))
	return picker
}

func (r *roundRobin) Pick(_ *http.Request) (conn conn.Conn, whenDone func(), err error) {
	return r.conns[r.counter.Add(1)%uint64(len(r.conns))], nil, nil
}<|MERGE_RESOLUTION|>--- conflicted
+++ resolved
@@ -44,15 +44,9 @@
 	numConns := allConns.Len()
 	conns := make([]conn.Conn, numConns)
 	for i := 0; i < numConns; i++ {
-<<<<<<< HEAD
-		j := rnd.Intn(i + 1)
-		conns[i] = conns[j]
-		conns[j] = allConns.Get(i)
-=======
 		conns[i] = allConns.Get(i)
->>>>>>> 47f83774
 	}
-	rand.Shuffle(numConns, func(i, j int) {
+	rnd.Shuffle(numConns, func(i, j int) {
 		conns[i], conns[j] = conns[j], conns[i]
 	})
 	picker := &roundRobin{conns: conns}
